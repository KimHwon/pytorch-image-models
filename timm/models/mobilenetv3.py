--- conflicted
+++ resolved
@@ -47,11 +47,6 @@
         interpolation='bilinear', mean=(0, 0, 0), std=(1, 1, 1),
         url='https://miil-public-eu.oss-eu-central-1.aliyuncs.com/model-zoo/ImageNet_21K_P/models/timm/mobilenetv3_large_100_in21k_miil.pth', num_classes=11221),
 
-<<<<<<< HEAD
-    'mobilenetv3_small_050': _cfg(url=''),
-    'mobilenetv3_small_075': _cfg(url=''),
-    'mobilenetv3_small_100': _cfg(url=''),
-=======
     'mobilenetv3_small_050': _cfg(
         url='https://github.com/rwightman/pytorch-image-models/releases/download/v0.1-weights/mobilenetv3_small_050_lambc-4b7bbe87.pth',
         interpolation='bicubic'),
@@ -61,7 +56,6 @@
     'mobilenetv3_small_100': _cfg(
         url='https://github.com/rwightman/pytorch-image-models/releases/download/v0.1-weights/mobilenetv3_small_100_lamb-266a294c.pth',
         interpolation='bicubic'),
->>>>>>> 07379c6d
 
     'mobilenetv3_rw': _cfg(
         url='https://github.com/rwightman/pytorch-image-models/releases/download/v0.1-weights/mobilenetv3_100-35495452.pth',
@@ -86,16 +80,6 @@
         url='https://github.com/rwightman/pytorch-image-models/releases/download/v0.1-weights/tf_mobilenetv3_small_minimal_100-922a7843.pth',
         mean=IMAGENET_INCEPTION_MEAN, std=IMAGENET_INCEPTION_STD),
 
-<<<<<<< HEAD
-    'fbnetv3_b': _cfg(),
-    'fbnetv3_d': _cfg(),
-    'fbnetv3_g': _cfg(),
-
-    "lcnet_035": _cfg(),
-    "lcnet_050": _cfg(),
-    "lcnet_075": _cfg(),
-    "lcnet_100": _cfg(),
-=======
     'fbnetv3_b': _cfg(
         url='https://github.com/rwightman/pytorch-image-models/releases/download/v0.1-weights/fbnetv3_b_224-ead5d2a1.pth',
         test_input_size=(3, 256, 256), crop_pct=0.95),
@@ -119,7 +103,6 @@
         url='https://github.com/rwightman/pytorch-image-models/releases/download/v0.1-weights/lcnet_100-a929038c.pth',
         interpolation='bicubic',
     ),
->>>>>>> 07379c6d
     "lcnet_150": _cfg(),
 }
 
@@ -521,6 +504,44 @@
     return model
 
 
+def _gen_lcnet(variant, channel_multiplier=1.0, pretrained=False, **kwargs):
+    """ LCNet
+    Essentially a MobileNet-V3 crossed with a MobileNet-V1
+
+    Paper: `PP-LCNet: A Lightweight CPU Convolutional Neural Network` - https://arxiv.org/abs/2109.15099
+
+    Args:
+      channel_multiplier: multiplier to number of channels per layer.
+    """
+    arch_def = [
+        # stage 0, 112x112 in
+        ['dsa_r1_k3_s1_c32'],
+        # stage 1, 112x112 in
+        ['dsa_r2_k3_s2_c64'],
+        # stage 2, 56x56 in
+        ['dsa_r2_k3_s2_c128'],
+        # stage 3, 28x28 in
+        ['dsa_r1_k3_s2_c256', 'dsa_r1_k5_s1_c256'],
+        # stage 4, 14x14in
+        ['dsa_r4_k5_s1_c256'],
+        # stage 5, 14x14in
+        ['dsa_r2_k5_s2_c512_se0.25'],
+        # 7x7
+    ]
+    model_kwargs = dict(
+        block_args=decode_arch_def(arch_def),
+        stem_size=16,
+        round_chs_fn=partial(round_channels, multiplier=channel_multiplier),
+        norm_layer=partial(nn.BatchNorm2d, **resolve_bn_args(kwargs)),
+        act_layer=resolve_act_layer(kwargs, 'hard_swish'),
+        se_layer=partial(SqueezeExcite, gate_layer='hard_sigmoid', force_act_layer=nn.ReLU),
+        num_features=1280,
+        **kwargs,
+    )
+    model = _create_mnv3(variant, pretrained, **model_kwargs)
+    return model
+
+
 @register_model
 def mobilenetv3_large_075(pretrained=False, **kwargs):
     """ MobileNet V3 """
